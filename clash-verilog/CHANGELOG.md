# Changelog for the [`clash-systemverilog`](http://hackage.haskell.org/package/clash-systemverilog) package

<<<<<<< HEAD
## 0.7
* New features:
  * Support `clash-prelude` 0.11
=======
## 0.6.10 *October 17th 20168
* Fixes bugs:
  * CLaSH.Sized.Vector.imap primitive gets indices in reverse order

## 0.6.9 *August 18th 2016*
* Fixes bugs:
  * Fix primitives for {Signed,Unsigned} rotateL# and rotateR# [#169](https://github.com/clash-lang/clash-compiler/issues/169)
>>>>>>> ab5930a8

## 0.6.8 *August 3rd 2016*
* Fixes bugs:
  * Fix primitive for CLaSH.Sized.Internal.Signed.mod# and GHC.Type.Integer.modInteger [#164](https://github.com/clash-lang/clash-compiler/issues/164)

## 0.6.7 *July 15th 2016*
* New features:
  * Support clash-lib-0.6.18

## 0.6.6 *March 11th 2016*
* Support `clash-lib` 0.6.11

## 0.6.5 *January 29th 2016*
* New features:
  * Support clash-lib-0.6.9
  * Support for `Debug.Trace.trace`, thanks to @ggreif

## 0.6.4 *January 13th 2016*
* New features:
  * Support for Haskell's: `Char`, `Int8`, `Int16`, `Int32`, `Int64`, `Word`, `Word8`, `Word16`, `Word32`, `Word64`.
  * Int/Word/Integer bitwidth for generated Verilog is configurable using the `-clash-intwidth=N` flag, where `N` can be either 32 or 64.

## 0.6.3 *November 17th 2015*
* Fixes bugs:
  * Name collision in verilog code [#93](https://github.com/clash-lang/clash-compiler/issues/93)
  * Integer literals missing "32'sd" prefix when used in assignments.
  * HO-primitives incorrect for nested vectors.

## 0.6.2 *October 21st 2015*
* New features:
  * Support `clash-prelude` 0.10.2

## 0.6.1 *October 16th 2015*
* New features:
  * Support for `clash-prelude` 0.10.1

## 0.6
* New features:
  * Support `clash-prelude-0.10`

## 0.5.10 *September 21st 2015*
* New features:
  * Report simulation time in assert messages

## 0.5.9 *September 14th 2015*
* Support for clash-lib-0.5.12

## 0.5.8 *September 7th 2015*
* Fixes bugs:
  * Fix primitive for CLaSH.Sized.Internal.Signed.size# [#72](https://github.com/clash-lang/clash-compiler/pull/72)
  * rem and quot on Signed are broken [#73](https://github.com/clash-lang/clash-compiler/issues/73)

## 0.5.7 *June 26th 2015*
* New features:
  * Generate Verilog-2001 instead of Verilog-2005: generated Verilog is now accepted by Altera/Quartus

## 0.5.6 *June 25th 2015*
* New features:
  * Support `clash-prelude-0.9`

* Fixes bug:
  * Can not operate "shiftR" on Int [#63](https://github.com/clash-lang/clash-compiler/issues/63)
  * Fail to generate verilog when using "quot" and "div" on Index [#64](https://github.com/clash-lang/clash-compiler/issues/64)

## 0.5.5 *June 3rd 2015*
* Initial release<|MERGE_RESOLUTION|>--- conflicted
+++ resolved
@@ -1,10 +1,9 @@
 # Changelog for the [`clash-systemverilog`](http://hackage.haskell.org/package/clash-systemverilog) package
 
-<<<<<<< HEAD
 ## 0.7
 * New features:
   * Support `clash-prelude` 0.11
-=======
+
 ## 0.6.10 *October 17th 20168
 * Fixes bugs:
   * CLaSH.Sized.Vector.imap primitive gets indices in reverse order
@@ -12,7 +11,6 @@
 ## 0.6.9 *August 18th 2016*
 * Fixes bugs:
   * Fix primitives for {Signed,Unsigned} rotateL# and rotateR# [#169](https://github.com/clash-lang/clash-compiler/issues/169)
->>>>>>> ab5930a8
 
 ## 0.6.8 *August 3rd 2016*
 * Fixes bugs:
